--- conflicted
+++ resolved
@@ -135,22 +135,19 @@
         ))}
       </div>
 
-<<<<<<< HEAD
-      <style jsx>{`
+      {/* Smooth animation styles */}
+      <style>{`
         img,
         video {
           -webkit-user-drag: none;
           user-select: none;
           pointer-events: none;
-=======
-
-
-      {/* Smooth animation styles */}
-      <style>{`        
+        }
+        
         .cursor-grab:active {
           cursor: grabbing;
->>>>>>> 82e4e8f4
         }
+        
         .touch-pan-x {
           touch-action: pan-x;
         }
