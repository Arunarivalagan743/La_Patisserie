import React from 'react';
import { Link, useLocation } from 'react-router-dom';
<<<<<<< HEAD
import { useAuth } from '../../hooks/useAuth';
=======
import { useAuth } from '../../context/AuthContext/AuthContextRedux';
>>>>>>> fa83a230
import { useCart } from '../../hooks/useCart';
import { 
  Home, 
  Utensils, 
  ShoppingCart, 
  Heart, 
  User,Cake 
} from 'lucide-react';

const BottomNavigation = () => {
  const location = useLocation();
  const { user, toggleAuthPanel } = useAuth();
  const { cartCount } = useCart();

  // Don't show on admin pages
  if (location.pathname.startsWith('/admin')) {
    return null;
  }

  const handleProfileClick = (e) => {
    if (!user) {
      e.preventDefault();
      toggleAuthPanel();
    }
  };

  const navItems = [
    {
      id: 'home',
      label: 'Home',
      icon: Home,
      path: '/',
      isActive: location.pathname === '/'
    },
    {
      id: 'menu',
      label: 'Menu',
      icon: Cake,
      path: '/products',
      isActive: location.pathname === '/products'
    },
    {
      id: 'cart',
      label: 'Cart',
      icon: ShoppingCart,
      path: '/cart',
      badge: cartCount > 0 ? cartCount : null,
      isActive: location.pathname === '/cart'
    },
    {
      id: 'favorites',
      label: 'Favorites',
      icon: Heart,
      path: '/favorites',
      isActive: location.pathname === '/favorites'
    },
    {
      id: 'profile',
      label: user ? 'Profile' : 'Login',
      icon: User,
      path: user ? '/profile' : '/',
      isActive: location.pathname === '/profile',
      requiresAuth: !user,
      onClick: handleProfileClick
    }
  ];

  return (
    <div className="md:hidden fixed bottom-0 left-0 right-0 z-50 bg-white border-t border-gray-200 shadow-lg">
      <div className="grid grid-cols-5 h-16">
        {navItems.map((item) => {
          const IconComponent = item.icon;
          
          return (
            <Link
              key={item.id}
              to={item.path}
              onClick={item.onClick}
              className={`flex flex-col items-center justify-center px-2 py-1 transition-all duration-200 relative ${
                item.isActive 
                  ? 'text-yellow-600' 
                  : 'text-gray-500 hover:text-gray-700'
              }`}
              style={{ fontFamily: 'sans-serif' }}
            >
              <div className="relative">
                <IconComponent 
                  className={`h-5 w-5 transition-all duration-200 ${
                    item.isActive ? 'text-yellow-500' : 'text-gray-500'
                  }`} 
                />
                {item.badge && (
                  <div className="absolute -top-2 -right-2 bg-red-500 text-white text-xs rounded-full h-4 w-4 flex items-center justify-center font-medium">
                    {item.badge > 99 ? '99+' : item.badge}
                  </div>
                )}
              </div>
              <span className={`text-xs mt-1 font-medium ${
                item.isActive ? 'text-yellow-600' : 'text-gray-500'
              }`}>
                {item.label}
              </span>
              {item.isActive && (
                <div className="absolute top-0 left-1/2 transform -translate-x-1/2 w-8 h-0.5 bg-yellow-600 rounded-full"></div>
              )}
            </Link>
          );
        })}
      </div>
    </div>
  );
};

export default BottomNavigation;<|MERGE_RESOLUTION|>--- conflicted
+++ resolved
@@ -1,10 +1,8 @@
 import React from 'react';
 import { Link, useLocation } from 'react-router-dom';
-<<<<<<< HEAD
-import { useAuth } from '../../hooks/useAuth';
-=======
+
 import { useAuth } from '../../context/AuthContext/AuthContextRedux';
->>>>>>> fa83a230
+
 import { useCart } from '../../hooks/useCart';
 import { 
   Home, 
