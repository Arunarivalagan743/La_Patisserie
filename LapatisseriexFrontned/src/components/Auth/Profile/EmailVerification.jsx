--- conflicted
+++ resolved
@@ -1,11 +1,7 @@
 import React, { useEffect, useMemo, useRef, useState } from 'react';
 import { Send, ShieldCheck, Mail, Timer, CheckCircle2, XCircle, RefreshCcw } from 'lucide-react';
 import { emailService } from '../../../services/apiService';
-<<<<<<< HEAD
-import { useAuth } from '../../../hooks/useAuth';
-=======
 import { useAuth } from '../../../context/AuthContext/AuthContextRedux';
->>>>>>> fa83a230
 
 const formatTime = (ms) => {
   const total = Math.max(0, Math.floor(ms / 1000));
