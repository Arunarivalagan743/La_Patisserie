--- conflicted
+++ resolved
@@ -1,10 +1,6 @@
 import React, { useState, useEffect, useRef } from 'react';
 import { Mail, Phone, MapPin, CheckCircle, AlertCircle, RefreshCw } from 'lucide-react';
-<<<<<<< HEAD
-import { useAuth } from '../../../hooks/useAuth';
-=======
 import { useAuth } from '../../../context/AuthContext/AuthContextRedux';
->>>>>>> fa83a230
 import { useLocation } from '../../../context/LocationContext/LocationContext';
 // Email verification flow removed
 
