--- conflicted
+++ resolved
@@ -1,10 +1,6 @@
 import React, { useEffect, useRef } from 'react';
 import { X } from 'lucide-react';
-<<<<<<< HEAD
-import { useAuth } from '../../../hooks/useAuth';
-=======
 import { useAuth } from '../../../context/AuthContext/AuthContextRedux';
->>>>>>> fa83a230
 
 // Auth components
 import Login from '../Login/Login';
