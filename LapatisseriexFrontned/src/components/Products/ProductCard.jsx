import React, { useState, useEffect } from 'react';
import { useNavigate } from 'react-router-dom';
import PropTypes from 'prop-types';
import { Heart } from 'lucide-react';
import MediaDisplay from '../common/MediaDisplay';
import { useCart } from '../../context/CartContext';
import { useFavorites } from '../../context/FavoritesContext/FavoritesContext';
import { useAuth } from '../../context/AuthContext/AuthContext';
import { useRecentlyViewed } from '../../context/RecentlyViewedContext/RecentlyViewedContext';

const ProductCard = ({ product, className = '', compact = false, featured = false }) => {
  const [currentImageIndex, setCurrentImageIndex] = useState(0);
  const [isAddingToCart, setIsAddingToCart] = useState(false);
  const [isHoveringImage, setIsHoveringImage] = useState(false);
  const { addToCart, getProductQuantity, updateProductQuantity } = useCart();
  const { isFavorite, toggleFavorite } = useFavorites();
  const { user } = useAuth();
  const { trackProductView } = useRecentlyViewed();
  const navigate = useNavigate();

  const currentQuantity = getProductQuantity(product._id);

  // Auto-slide functionality for multiple images - very slow and smooth
  useEffect(() => {
    if (product.images && product.images.length > 1 && !isHoveringImage) {
      const interval = setInterval(() => {
        setCurrentImageIndex((prevIndex) => 
          (prevIndex + 1) % product.images.length
        );
      }, 4500); // Change image every 4.5 seconds for very slow, smooth experience

      return () => clearInterval(interval);
    }
  }, [product.images, isHoveringImage]);

  // Ensure we have variants and handle missing data
  const variant = product.variants?.[0] || { price: 0, discount: { value: 0 }, stock: 0 };
  const isActive = product.isActive !== false; // Default to true if undefined
  const totalStock = product.stock || variant.stock || 0;

  const discountedPrice = variant.price && variant.discount?.value
    ? variant.price - variant.discount.value
    : variant.price || 0;

  const discountPercentage = variant.price && variant.discount?.value
    ? Math.round((variant.discount.value / variant.price) * 100)
    : 0;

  // Debug logging for troubleshooting
  if (!isActive || totalStock === 0) {
    console.log('Product availability issue:', {
      productId: product._id,
      name: product.name,
      isActive: product.isActive,
      totalStock,
      variants: product.variants
    });
  }

  const handleAddToCart = async (e) => {
    e.stopPropagation();
    if (!isActive || totalStock === 0) return;
    setIsAddingToCart(true);
    try {
      await addToCart(product, 1);
    } catch (error) {
      console.error('Error adding to cart:', error);
    } finally {
      setIsAddingToCart(false);
    }
  };

  const handleBuyNow = async (e) => {
    e.stopPropagation();
    if (!isActive || totalStock === 0) return;
    try {
      if (currentQuantity === 0) {
        await addToCart(product, 1);
      }
      navigate('/cart');
    } catch (error) {
      console.error('Error in buy now:', error);
    }
  };

  const handleQuantityChange = (newQuantity) => {
    if (newQuantity < 0) return;
    updateProductQuantity(product._id, newQuantity);
  };

  const handleFavoriteToggle = async (e) => {
    e.stopPropagation();
    if (!user) {
      return;
    }
    await toggleFavorite(product._id);
  };

  const handleCardClick = async () => {
    // Track the product view for logged-in users
    if (user && product._id) {
      await trackProductView(product._id);
    }
    
    // Navigate to product display page
    navigate(`/product/${product._id}`);
  };

  return (
    <div
<<<<<<< HEAD
      onClick={handleCardClick}
      className={`overflow-hidden bg-white shadow-sm hover:shadow-lg transition-all duration-500 ease-in-out hover:scale-[1.02] h-72 cursor-pointer border border-gray-200 ${
        featured
          ? 'h-full flex flex-col'
          : compact
          ? 'flex flex-col'
          : 'flex flex-row'
      } ${className}`}
    >
=======
    className={`
      rounded-lg overflow-hidden bg-white shadow-sm hover:shadow-md transition-all duration-300
      flex ${featured || compact ? 'flex-col' : 'flex-row'}
      h-full
      ${className}
    `}
  >
>>>>>>> dde45617
      {/* Product Image */}
      <div
        className={`${
          featured || compact ? 'w-full aspect-square' : 'w-28 sm:w-32 md:w-36 flex-shrink-0'
        } relative`}
      >
        <div
          className={`w-full relative group overflow-hidden ${
            featured || compact ? 'aspect-square' : 'aspect-square sm:aspect-[3/4]'
          }`}
          onMouseEnter={() => setIsHoveringImage(true)}
          onMouseLeave={() => setIsHoveringImage(false)}
        >
          <MediaDisplay
            src={product.images?.[currentImageIndex] || null}
            alt={product.name}
            className="w-full h-full transition-all duration-1000 ease-in-out group-hover:scale-105"
            style={{
              transition: 'opacity 1.2s ease-in-out, transform 1.2s ease-in-out',
              opacity: 1
            }}
            aspectRatio="auto"
            objectFit="cover"
          />

          <button
            onClick={handleFavoriteToggle}
            className={`absolute top-2 left-2 p-1.5 transition-all duration-200 border ${
              isFavorite(product._id)
                ? 'bg-red-500 text-white shadow-md border-red-500'
                : 'bg-white bg-opacity-80 text-gray-600 hover:bg-opacity-100 hover:text-red-500 border-gray-300'
            }`}
            title={isFavorite(product._id) ? 'Remove from favorites' : 'Add to favorites'}
          >
            <Heart
              className={`w-4 h-4 ${isFavorite(product._id) ? 'fill-current' : ''}`}
            />
          </button>

          {/* Discount Badge on Image */}
       

          {/* Image dots indicator for multiple images - smooth and clean */}
          {product.images && product.images.length > 1 && (
            <div className="absolute bottom-2 left-1/2 transform -translate-x-1/2 flex space-x-1.5">
              {product.images.map((_, index) => (
                <div
                  key={index}
                  className={`w-1.5 h-1.5 transition-all duration-500 ease-in-out ${
                    index === currentImageIndex
                      ? 'bg-white shadow-lg scale-110'
                      : 'bg-white bg-opacity-50 hover:bg-opacity-75'
                  }`}
                />
              ))}
            </div>
          )}
        </div>
      </div>

      {/* Content Section */}
      <div className={`flex-1 ${featured || compact ? 'p-3' : 'p-3 sm:p-4'} flex flex-col justify-between`}>
        <div>
          <h3
            className={`font-semibold text-black line-clamp-2 ${
              featured ? 'text-sm' : compact ? 'text-xs sm:text-sm' : 'text-sm'
            } cursor-pointer hover:text-pink-500 mb-1`}
            onClick={handleCardClick}
          >
            {product.name}
          </h3>

         {/* Egg/No Egg Indicator */}
<<<<<<< HEAD
<div className="mb-2">
  <span
    className={`inline-flex items-center text-xs px-2 py-0.5 border ${
      product.hasEgg
        ? 'border-orange-200 bg-white text-red-600'
        : 'border-green-200 bg-white text-green-600'
    }`}
  >
    <div className="flex items-center gap-1">
      {/* Square outline + shape */}
      <svg
        className="w-4 h-4"
        viewBox="0 0 20 20"
        xmlns="http://www.w3.org/2000/svg"
      >
        {/* Square outline */}
      <rect
  x="1"
  y="1"
  width="18"
  height="18"
  stroke={product.hasEgg ? '#FF0000' : '#22C55E'} 
  strokeWidth="2"
  fill="none"
/>


        {product.hasEgg ? (
        // Triangle for WITH EGG
<polygon points="10,4 16,16 4,16" fill="#FF0000" />

        ) : (
          // Circle for EGGLESS
          <circle cx="10" cy="10" r="5" fill="#22C55E" />
        )}
      </svg>
=======
      <div className="mb-2">
        <span
          className={`inline-flex items-center text-xs px-2 py-0.5 rounded-full ${
            product.hasEgg
              ? 'border border-orange-200 bg-white text-orange-600'
              : 'border border-green-200 bg-white text-green-600'
          }`}
        >
        <div className="flex items-center gap-1">
          {/* Square outline + shape */}
          <svg
            className="w-4 h-4"
            viewBox="0 0 20 20"
            xmlns="http://www.w3.org/2000/svg"
          >
            {/* Square outline */}
            <rect
              x="1"
              y="1"
              width="18"
              height="18"
              stroke={product.hasEgg ? '#F97316' : '#22C55E'}
              strokeWidth="2"
              fill="none"
            />

            {product.hasEgg ? (
              // Triangle for WITH EGG
              <polygon points="10,4 16,16 4,16" fill="#F97316" />
            ) : (
              // Circle for EGGLESS
              <circle cx="10" cy="10" r="5" fill="#22C55E" />
            )}
          </svg>
>>>>>>> dde45617

          <span className="uppercase tracking-tight font-medium">
            {product.hasEgg ? 'WITH EGG' : 'EGGLESS'}
          </span>
        </div>
      </span>
    </div>
          <p
            className={`text-xs text-gray-700 leading-relaxed mb-2 ${
              compact ? 'line-clamp-1 sm:line-clamp-2' : 'line-clamp-2'
            }`}
          >
            {product.description ||
              'Delicious handcrafted treat made with premium ingredients.'}
          </p>

          <div className="flex items-center justify-between mb-2">
            <div className="flex items-baseline gap-1">
              {discountedPrice !== variant.price && (
                <span className="text-gray-500 line-through text-xs">
                  ₹{Math.round(variant.price)}
                </span>
              )}
              <span
                className={`font-bold text-black ${
                  featured || compact ? 'text-sm' : 'text-base'
                }`}
              >
                ₹{Math.round(discountedPrice)}
              </span>
            </div>
            {discountPercentage > 0 && (
              <span className=" text-green-500 text-xs font-xs px-2 py-1   transition-transform duration-200">
                {discountPercentage}% OFF
              </span>
            )}
          </div>

          {totalStock > 0 && totalStock < 15 && (
            <span className="text-red-500 font-medium text-sm mb-2">
              Only {totalStock} left
            </span>
          )}

          {totalStock === 0 && (
            <span className="text-gray-500 font-medium text-sm mb-2">
              Out of Stock
            </span>
          )}
        </div>

        <div className={`${compact ? 'space-y-1 sm:space-y-2' : 'space-y-2'}`}>
          {currentQuantity > 0 ? (
            <div className="flex items-center justify-center bg-white p-2 border border-gray-200">
              <button
                onClick={(e) => {
                  e.stopPropagation();
                  handleQuantityChange(currentQuantity - 1);
                }}
                className="w-6 h-6 flex items-center justify-center bg-white text-black transition-colors border border-black hover:bg-gray-50"
              >
                −
              </button>
              <span className="mx-3 font-medium text-black min-w-[2rem] text-center text-sm">
                {currentQuantity}
              </span>
              <button
                onClick={(e) => {
                  e.stopPropagation();
                  handleQuantityChange(currentQuantity + 1);
                }}
                disabled={currentQuantity >= totalStock}
                className="w-6 h-6 flex items-center justify-center bg-white text-black transition-colors border border-black disabled:opacity-50 disabled:cursor-not-allowed hover:bg-gray-50"
              >
                +
              </button>
            </div>
          ) : (
            <button
              onClick={handleAddToCart}
              disabled={!isActive || totalStock === 0 || isAddingToCart}
              className={`w-full py-2 px-3 text-xs font-medium transition-all duration-200 border ${
                !isActive || totalStock === 0
                  ? 'bg-gray-100 text-gray-400 cursor-not-allowed border-gray-300'
                  : isAddingToCart
                  ? 'bg-gray-200 text-black cursor-wait border-gray-400'
                  : 'bg-white text-black border-black hover:bg-gray-50'
              }`}
            >
              {isAddingToCart ? (
                <div className="flex items-center justify-center">
                  <div className="animate-spin rounded-full h-4 w-4 border-t-2 border-b-2 border-gray-400 mr-2"></div>
                  Adding...
                </div>
              ) : (
                'Add to Box'
              )}
            </button>
          )}

          <button
            onClick={handleBuyNow}
            disabled={!isActive || totalStock === 0}
            className={`w-full py-2 px-3 text-xs font-medium transition-all duration-200 ${
              !isActive || totalStock === 0
                ? 'bg-gray-100 text-gray-400 cursor-not-allowed'
                : 'bg-black text-white hover:bg-gray-800'
            }`}
          >
            {!isActive
              ? 'Unavailable'
              : totalStock === 0
              ? 'Out of Stock'
              : 'Reserve Yours'}
          </button>
        </div>
      </div>
    </div>
  );
};

ProductCard.propTypes = {
  product: PropTypes.shape({
    _id: PropTypes.string.isRequired,
    name: PropTypes.string.isRequired,
    description: PropTypes.string,
    variants: PropTypes.arrayOf(
      PropTypes.shape({
        price: PropTypes.number.isRequired,
        discount: PropTypes.shape({
          value: PropTypes.number,
        }),
      })
    ).isRequired,
    images: PropTypes.arrayOf(PropTypes.string),
    isActive: PropTypes.bool,
    stock: PropTypes.number,
    hasEgg: PropTypes.bool,
  }).isRequired,
  className: PropTypes.string,
  compact: PropTypes.bool,
  featured: PropTypes.bool,
};

export default ProductCard;<|MERGE_RESOLUTION|>--- conflicted
+++ resolved
@@ -107,26 +107,15 @@
   };
 
   return (
-    <div
-<<<<<<< HEAD
-      onClick={handleCardClick}
-      className={`overflow-hidden bg-white shadow-sm hover:shadow-lg transition-all duration-500 ease-in-out hover:scale-[1.02] h-72 cursor-pointer border border-gray-200 ${
-        featured
-          ? 'h-full flex flex-col'
-          : compact
-          ? 'flex flex-col'
-          : 'flex flex-row'
-      } ${className}`}
-    >
-=======
-    className={`
-      rounded-lg overflow-hidden bg-white shadow-sm hover:shadow-md transition-all duration-300
-      flex ${featured || compact ? 'flex-col' : 'flex-row'}
-      h-full
-      ${className}
-    `}
-  >
->>>>>>> dde45617
+<div
+  onClick={handleCardClick}
+  className={`
+    rounded-lg overflow-hidden bg-white shadow-sm hover:shadow-lg transition-all duration-500 ease-in-out hover:scale-[1.02] cursor-pointer border border-gray-200
+    flex ${featured || compact ? 'flex-col' : 'flex-row'}
+    h-full
+    ${className}
+  `}
+>
       {/* Product Image */}
       <div
         className={`${
@@ -199,14 +188,13 @@
             {product.name}
           </h3>
 
-         {/* Egg/No Egg Indicator */}
-<<<<<<< HEAD
+{/* Egg/No Egg Indicator */}
 <div className="mb-2">
   <span
-    className={`inline-flex items-center text-xs px-2 py-0.5 border ${
+    className={`inline-flex items-center text-xs px-2 py-0.5 rounded-full ${
       product.hasEgg
-        ? 'border-orange-200 bg-white text-red-600'
-        : 'border-green-200 bg-white text-green-600'
+        ? 'border border-orange-200 bg-white text-orange-600'
+        : 'border border-green-200 bg-white text-green-600'
     }`}
   >
     <div className="flex items-center gap-1">
@@ -217,80 +205,35 @@
         xmlns="http://www.w3.org/2000/svg"
       >
         {/* Square outline */}
-      <rect
-  x="1"
-  y="1"
-  width="18"
-  height="18"
-  stroke={product.hasEgg ? '#FF0000' : '#22C55E'} 
-  strokeWidth="2"
-  fill="none"
-/>
-
+        <rect
+          x="1"
+          y="1"
+          width="18"
+          height="18"
+          stroke={product.hasEgg ? '#F97316' : '#22C55E'}
+          strokeWidth="2"
+          fill="none"
+        />
 
         {product.hasEgg ? (
-        // Triangle for WITH EGG
-<polygon points="10,4 16,16 4,16" fill="#FF0000" />
-
+          // Triangle for WITH EGG
+          <polygon points="10,4 16,16 4,16" fill="#F97316" />
         ) : (
           // Circle for EGGLESS
           <circle cx="10" cy="10" r="5" fill="#22C55E" />
         )}
       </svg>
-=======
-      <div className="mb-2">
-        <span
-          className={`inline-flex items-center text-xs px-2 py-0.5 rounded-full ${
-            product.hasEgg
-              ? 'border border-orange-200 bg-white text-orange-600'
-              : 'border border-green-200 bg-white text-green-600'
-          }`}
-        >
-        <div className="flex items-center gap-1">
-          {/* Square outline + shape */}
-          <svg
-            className="w-4 h-4"
-            viewBox="0 0 20 20"
-            xmlns="http://www.w3.org/2000/svg"
-          >
-            {/* Square outline */}
-            <rect
-              x="1"
-              y="1"
-              width="18"
-              height="18"
-              stroke={product.hasEgg ? '#F97316' : '#22C55E'}
-              strokeWidth="2"
-              fill="none"
-            />
-
-            {product.hasEgg ? (
-              // Triangle for WITH EGG
-              <polygon points="10,4 16,16 4,16" fill="#F97316" />
-            ) : (
-              // Circle for EGGLESS
-              <circle cx="10" cy="10" r="5" fill="#22C55E" />
-            )}
-          </svg>
->>>>>>> dde45617
-
-          <span className="uppercase tracking-tight font-medium">
-            {product.hasEgg ? 'WITH EGG' : 'EGGLESS'}
-          </span>
-        </div>
+
+      <span className="uppercase tracking-tight font-medium">
+        {product.hasEgg ? 'WITH EGG' : 'EGGLESS'}
       </span>
     </div>
-          <p
-            className={`text-xs text-gray-700 leading-relaxed mb-2 ${
-              compact ? 'line-clamp-1 sm:line-clamp-2' : 'line-clamp-2'
-            }`}
-          >
-            {product.description ||
-              'Delicious handcrafted treat made with premium ingredients.'}
-          </p>
-
-          <div className="flex items-center justify-between mb-2">
-            <div className="flex items-baseline gap-1">
+  </span>
+</div>
+
+{/* Pricing */}
+<div className="flex flex-col space-y-1">
+  <div className="flex items-baseline space-x-2">
               {discountedPrice !== variant.price && (
                 <span className="text-gray-500 line-through text-xs">
                   ₹{Math.round(variant.price)}
