--- conflicted
+++ resolved
@@ -1,10 +1,8 @@
 import React, { memo, useState, useRef, useEffect } from 'react';
 import { Link, useNavigate } from 'react-router-dom';
-<<<<<<< HEAD
-import { useAuth } from '../../../hooks/useAuth';
-=======
+
 import { useAuth } from '../../../context/AuthContext/AuthContextRedux';
->>>>>>> fa83a230
+
 import { User, Package, Heart, LogOut, Settings, ShoppingCart } from 'lucide-react';
 import './UserMenu.css';
 
