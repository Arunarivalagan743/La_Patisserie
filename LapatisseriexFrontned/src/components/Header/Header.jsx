--- conflicted
+++ resolved
@@ -586,20 +586,11 @@
       {/* Middle Bar - Logo and Profile/Login - Hidden on mobile */}
       <div className="hidden md:block py-2 sm:py-3 px-2 sm:px-4 bg-white border-b border-gray-200">
         <div className="container mx-auto flex justify-between items-center">
-<<<<<<< HEAD
-          {/* Responsive Logo and Navigation */}
-          <div className="hidden md:flex items-center min-w-0 flex-shrink flex-grow">
-            <div className="flex items-center min-w-0 flex-shrink flex-grow">
-              <Link to="/" className="flex items-center header-logo-text min-w-0 flex-shrink flex-grow">
-                {/* If you want to use an image logo, replace the span below with an <img> and adjust classes */}
-                <span className="text-white hover:text-[#A855F7] transition-colors duration-300 font-light text-bold sm:text-xl md:text-2xl truncate min-w-0 max-w-full block" style={{fontFamily: 'system-ui, -apple-system, sans-serif'}}>
-=======
           {/* Logo Text on Left with Navigation Links beside it - Hidden on mobile */}
           <div className="hidden md:flex items-center">
             <div className="flex items-center">
               <Link to="/" className="flex items-center header-logo-text">
                 <span className="transition-colors duration-300 font-light text-bold sm:text-xl md:text-2xl truncate max-w-[120px] sm:max-w-none" style={{fontFamily: 'system-ui, -apple-system, sans-serif', color: '#281c20'}}>
->>>>>>> 3425d86a
                   La Patisserie
                   <div className="sugar-sprinkles">
                     {[...Array(15)].map((_, i) => (
