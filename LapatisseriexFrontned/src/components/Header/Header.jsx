--- conflicted
+++ resolved
@@ -1,10 +1,7 @@
 import React, { useState, useEffect, useRef, useMemo, memo, useCallback } from 'react';
 import { Link, useLocation, useNavigate } from 'react-router-dom';
-<<<<<<< HEAD
-import { useAuth } from '../../hooks/useAuth';
-=======
 import { useAuth } from '../../context/AuthContext/AuthContextRedux';
->>>>>>> fa83a230
+
 import { useLocation as useLocationContext } from '../../context/LocationContext/LocationContext';
 import { useCart } from '../../hooks/useCart';
 import { useCategory } from '../../context/CategoryContext/CategoryContext';
