--- conflicted
+++ resolved
@@ -1,9 +1,6 @@
 import React from 'react';
-<<<<<<< HEAD
-import { useAuth } from '../hooks/useAuth';
-=======
 import { useAuth } from '../context/AuthContext/AuthContextRedux';
->>>>>>> fa83a230
+
 import Checkout from '../components/Checkout';
 
 const CheckoutPage = () => {
