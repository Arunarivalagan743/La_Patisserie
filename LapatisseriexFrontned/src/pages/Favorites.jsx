import React, { useEffect } from 'react';
import { Link } from 'react-router-dom';
import { useDispatch } from 'react-redux';
import { useFavorites } from '../context/FavoritesContext/FavoritesContext';
<<<<<<< HEAD
import { useAuth } from '../hooks/useAuth';
=======
import { useProduct } from '../context/ProductContext/ProductContext';
import { useAuth } from '../context/AuthContext/AuthContextRedux';
>>>>>>> fa83a230
import { fetchFavorites } from '../redux/favoritesSlice';
import { Heart } from 'lucide-react';
import ProductCard from '../components/Products/ProductCard';

const Favorites = () => {
  const { favorites, count, loading, error } = useFavorites();
  const { user } = useAuth();
  const dispatch = useDispatch();

  useEffect(() => {
    window.scrollTo(0, 0);
    if (user) {
      dispatch(fetchFavorites());
    }
  }, [dispatch, user]);

  useEffect(() => {
    console.log('Favorites state:', { favorites, count, loading, error });
  }, [favorites, count, loading, error]);

  // Empty state
  if (!loading && count === 0) {
    return (
      <div className="min-h-screen flex items-center justify-center ">
        <div className="max-w-lg w-full p-8 bg-white ">
          <div className="flex flex-col items-center">
            <Heart className="w-14 h-14 text-rose-500 mb-4" />
            <h2 className="text-3xl font-semibold mb-2 text-gray-900">No Favorites Yet</h2>
            <p className="text-gray-600 mb-6 text-center">
              Add your favorite cakes & desserts here to view them later.
            </p>
            <Link
              to="/products"
              className="bg-rose-500 hover:bg-rose-600 text-white px-6 py-3 font-medium transition duration-300"
            >
              Browse Products
            </Link>
          </div>
        </div>
      </div>
    );
  }

  return (
    <div className="min-h-screen py-12 px-4">
      <div className="max-w-7xl mx-auto">
        <div className="flex items-center justify-between mb-8">
          <h1 className="text-4xl font-bold text-gray-900">My Favorites</h1>
          <div className="text-gray-600 font-medium">
            {count} {count === 1 ? 'item' : 'items'}
          </div>
        </div>

        {loading ? (
          <div className="grid grid-cols-1 md:grid-cols-2 lg:grid-cols-3 gap-8">
            {[...Array(6)].map((_, index) => (
              <div
                key={index}
                className="bg-gray-200 animate-pulse h-64 w-full"
              ></div>
            ))}
          </div>
        ) : (
          <div className="grid grid-cols-1 md:grid-cols-2 lg:grid-cols-3 gap-8">
            {favorites && favorites.length > 0 ? (
              favorites.map((item) => (
                <div key={item.productId} className="bg-white">
                  {item.productDetails && (
                    <ProductCard
                      product={{
                        _id: item.productId,
                        ...item.productDetails,
                        images: item.productDetails.images || [],
                        name: item.productDetails.name || 'Product',
                        description: item.productDetails.description || '',
                        variants: item.productDetails.variants || []
                      }}
                    />
                  )}
                </div>
              ))
            ) : (
              <div className="col-span-3 text-center py-8">
                <p className="text-gray-600">No favorite products found.</p>
              </div>
            )}
          </div>
        )}
      </div>
    </div>
  );
};

export default Favorites;<|MERGE_RESOLUTION|>--- conflicted
+++ resolved
@@ -2,12 +2,8 @@
 import { Link } from 'react-router-dom';
 import { useDispatch } from 'react-redux';
 import { useFavorites } from '../context/FavoritesContext/FavoritesContext';
-<<<<<<< HEAD
-import { useAuth } from '../hooks/useAuth';
-=======
-import { useProduct } from '../context/ProductContext/ProductContext';
 import { useAuth } from '../context/AuthContext/AuthContextRedux';
->>>>>>> fa83a230
+
 import { fetchFavorites } from '../redux/favoritesSlice';
 import { Heart } from 'lucide-react';
 import ProductCard from '../components/Products/ProductCard';
