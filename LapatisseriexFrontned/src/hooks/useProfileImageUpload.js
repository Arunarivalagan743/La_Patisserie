--- conflicted
+++ resolved
@@ -1,9 +1,6 @@
 import { useState, useRef, useCallback, useEffect } from 'react';
-<<<<<<< HEAD
-import { useAuth } from './useAuth';
-=======
 import { useAuth } from '../context/AuthContext/AuthContextRedux';
->>>>>>> fa83a230
+
 import axios from 'axios';
 import { UPLOAD_CONFIG } from '../config/uploadConfig';
 
