--- conflicted
+++ resolved
@@ -40,10 +40,7 @@
 
 
 // Context Providers
-<<<<<<< HEAD
-=======
 import { AuthProvider, useAuth } from './context/AuthContext/AuthContextRedux';
->>>>>>> fa83a230
 import { LocationProvider } from './context/LocationContext/LocationContext';
 import { HostelProvider } from './context/HostelContext/HostelContext';
 import { FavoritesProvider } from './context/FavoritesContext/FavoritesContext';
@@ -57,11 +54,10 @@
 // Redux Provider and Auth
 import ReduxProvider from './redux/ReduxProvider';
 import AuthInitializer from './components/Auth/AuthInitializer';
-import { useAuth as useReduxAuth } from './hooks/useAuth';
 
 // Main Homepage that combines all sections
 const HomePage = () => {
-  const { user } = useReduxAuth(); // Access user from Redux
+  const { user } = useAuth();
 
   return (
     <div className="homepage-container">
@@ -72,7 +68,7 @@
 };
 // Protected route for admin pages
 const AdminRoute = ({ children }) => {
-  const { user, loading } = useReduxAuth();
+  const { user, loading } = useAuth();
   
   if (loading) {
     return <div>Loading...</div>;
@@ -87,7 +83,7 @@
 
 // Protected route for authenticated users
 const PrivateRoute = ({ children }) => {
-  const { user, loading } = useReduxAuth();
+  const { user, loading } = useAuth();
   
   if (loading) {
     return <div>Loading...</div>;
@@ -104,88 +100,80 @@
   return (
     <ReduxProvider>
       <AuthInitializer />
-      <ShopStatusProvider>
-        <LocationProvider>
-          <HostelProvider>
-            <CategoryProvider>
-              <RecentlyViewedProvider>
-                <FavoritesProvider>
-                  <SparkAnimationProvider>
-                    <Router>
-                      <ScrollToTop />
-                      {/* Auth Modal - available on all pages */}
-                      <AuthModal />
-
-                     
-                    
-                      <Routes>
-                         
+      <AuthProvider>
+        <ShopStatusProvider>
+          <LocationProvider>
+            <HostelProvider>
+              <CategoryProvider>
+                <RecentlyViewedProvider>
+                  <FavoritesProvider>
+                    <SparkAnimationProvider>
+                      <Router>
+                        <ScrollToTop />
+                        {/* Auth Modal - available on all pages */}
+                        <AuthModal />
+                        <Routes>
                           {/* Home with regular Layout */}
                           <Route path="/" element={<Layout />}>
                             <Route index element={<HomePage />} />
-                              <Route path="contact" element={<Newsletter />} />
-                              <Route path="products" element={<Products />} />
-                              <Route path="product/:productId" element={
-                                <ProductErrorBoundary>
-                                  <ProductDisplayPage />
-                                </ProductErrorBoundary>
-                              } />
-                              <Route path="cart" element={<Cart />} />
-                              <Route path="favorites" element={<Favorites />} />
-                              <Route path="payment" element={<Payment />} />
-
+                            <Route path="contact" element={<Newsletter />} />
+                            <Route path="products" element={<Products />} />
+                            <Route path="product/:productId" element={
+                              <ProductErrorBoundary>
+                                <ProductDisplayPage />
+                              </ProductErrorBoundary>
+                            } />
+                            <Route path="cart" element={<Cart />} />
+                            <Route path="favorites" element={<Favorites />} />
+                            <Route path="payment" element={<Payment />} />
+                          </Route>
+                          {/* Profile and Orders with regular Layout */}
+                          <Route path="/" element={<Layout />}>
+                            <Route path="profile" element={
+                              <PrivateRoute>
+                                <React.Suspense fallback={<div>Loading...</div>}>
+                                  <ProfilePage />
+                                </React.Suspense>
+                              </PrivateRoute>
+                            } />
+                            <Route path="orders" element={
+                              <PrivateRoute>
+                                <div>Orders Page</div>
+                              </PrivateRoute>
+                            } />
+                          </Route>
+                          {/* Admin Routes with custom AdminLayout */}
+                          <Route path="/admin" element={
+                            <AdminRoute>
+                              <ProductProvider>
+                                <AdminLayout />
+                              </ProductProvider>
+                            </AdminRoute>
+                          }>
+                            <Route element={<AdminDashboardLayout />}>
+                              <Route index element={<Navigate to="dashboard" />} />
+                              <Route path="dashboard" element={<AdminDashboard />} />
+                              <Route path="users" element={<AdminUsers />} />
+                              <Route path="locations" element={<AdminLocations />} />
+                              <Route path="orders" element={<div>Admin Orders</div>} />
+                              <Route path="products" element={<React.Suspense fallback={<div>Loading...</div>}><AdminProducts /></React.Suspense>} />
+                              <Route path="categories" element={<React.Suspense fallback={<div>Loading...</div>}><AdminCategories /></React.Suspense>} />
+                              <Route path="categories/:categoryId/products" element={<React.Suspense fallback={<div>Loading...</div>}><AdminProducts /></React.Suspense>} />
+                              <Route path="time-settings" element={<React.Suspense fallback={<div>Loading...</div>}><AdminTimeSettings /></React.Suspense>} />
                             </Route>
-              
-              {/* Profile and Orders with regular Layout */}
-              <Route path="/" element={<Layout />}>
-                <Route path="profile" element={
-                  <PrivateRoute>
-                    {/* Use the dedicated ProfilePage component */}
-                    <React.Suspense fallback={<div>Loading...</div>}>
-                      <ProfilePage />
-                    </React.Suspense>
-                  </PrivateRoute>
-                } />
-                <Route path="orders" element={
-                  <PrivateRoute>
-                    <div>Orders Page</div>
-                  </PrivateRoute>
-                } />
-              </Route>
-              
-              {/* Admin Routes with custom AdminLayout */}
-              <Route path="/admin" element={
-                <AdminRoute>
-                  <ProductProvider>
-                    <AdminLayout />
-                  </ProductProvider>
-                </AdminRoute>
-              }>
-                <Route element={<AdminDashboardLayout />}>
-                  <Route index element={<Navigate to="dashboard" />} />
-                  <Route path="dashboard" element={<AdminDashboard />} />
-                  <Route path="users" element={<AdminUsers />} />
-                  <Route path="locations" element={<AdminLocations />} />
-                  <Route path="orders" element={<div>Admin Orders</div>} />
-                  <Route path="products" element={<React.Suspense fallback={<div>Loading...</div>}><AdminProducts /></React.Suspense>} />
-                  <Route path="categories" element={<React.Suspense fallback={<div>Loading...</div>}><AdminCategories /></React.Suspense>} />
-                  <Route path="categories/:categoryId/products" element={<React.Suspense fallback={<div>Loading...</div>}><AdminProducts /></React.Suspense>} />
-                  {/* Banners route removed: banners are managed statically in codebase */}
-                  <Route path="time-settings" element={<React.Suspense fallback={<div>Loading...</div>}><AdminTimeSettings /></React.Suspense>} />
-                </Route>
-              </Route>
-              
-              {/* Catch-all route for any undefined paths */}
-              <Route path="*" element={<Navigate to="/" replace />} />
-            </Routes>
-          </Router>
+                          </Route>
+                          {/* Catch-all route for any undefined paths */}
+                          <Route path="*" element={<Navigate to="/" replace />} />
+                        </Routes>
+                      </Router>
                     </SparkAnimationProvider>
                   </FavoritesProvider>
                 </RecentlyViewedProvider>
               </CategoryProvider>
             </HostelProvider>
           </LocationProvider>
-      </ShopStatusProvider>
+        </ShopStatusProvider>
+      </AuthProvider>
     </ReduxProvider>
   );
 }
