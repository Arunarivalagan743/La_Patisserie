import { createSlice, createAsyncThunk } from '@reduxjs/toolkit';
import cartService from '../services/cartService';

// Async thunks for cart operations
export const fetchCart = createAsyncThunk(
  'cart/fetchCart',
  async (_, { rejectWithValue }) => {
    try {
      const response = await cartService.getCart();
      return response;
    } catch (error) {
      return rejectWithValue(error.response?.data || error.message);
    }
  }
);

export const addToCart = createAsyncThunk(
  'cart/addToCart',
  async ({ product, quantity = 1, variantIndex }, { rejectWithValue, getState }) => {
    try {
      // Optimistic update data
      const optimisticItem = {
        id: `temp_${Date.now()}`,
        productId: product._id,
        name: product.name,
        // Prefer variant price if provided
        price: (Number.isInteger(variantIndex) && product.variants?.[variantIndex]?.price)
          ? product.variants[variantIndex].price
          : product.price,
        image: product.images?.[0] || product.image,
        quantity,
        addedAt: new Date().toISOString(),
        productDetails: { ...product, variantIndex },
        isOptimistic: true
      };

      // Return optimistic data immediately
      const response = await cartService.addToCart(product._id, quantity, variantIndex);

      // Backend returns the full cart (items array), not a single item. Derive the added/updated item.
      const derivedItem = response?.item
        || response?.items?.find((i) => i.productId === product._id);

      // Return normalized payload that reducers can handle flexibly
      return {
        item: derivedItem,
        items: response.items,
        cartTotal: response.cartTotal,
        cartCount: response.cartCount,
        optimisticId: optimisticItem.id,
        productId: product._id
      };
    } catch (error) {
      return rejectWithValue({
        error: error.response?.data || error.message,
        productId: product._id
      });
    }
  }
);

export const updateCartQuantity = createAsyncThunk(
  'cart/updateQuantity',
  async ({ productId, quantity }, { rejectWithValue, getState }) => {
    try {
      // Check if operation is already pending
      const state = getState();
      if (state.cart.pendingOperations[productId]) {
        return rejectWithValue('Operation already in progress');
      }

      if (quantity === 0) {
        const response = await cartService.removeFromCart(productId);
        return { productId, quantity: 0, isRemoved: true, ...response };
      } else {
        const response = await cartService.updateQuantity(productId, quantity);
        return { productId, quantity, ...response };
      }
    } catch (error) {
      // Handle item not found errors gracefully
      if (error.message?.includes('not found') || error.response?.status === 404) {
        return { productId, quantity: 0, isRemoved: true, cartTotal: 0, cartCount: 0 };
      }
      return rejectWithValue(error.response?.data || error.message);
    }
  }
);

export const removeFromCart = createAsyncThunk(
  'cart/removeFromCart',
  async (productId, { rejectWithValue, getState }) => {
    try {
      // Check if operation is already pending to prevent duplicates
      const state = getState();
      if (state.cart.pendingOperations[productId] === 'removing') {
        return rejectWithValue('Remove operation already in progress');
      }

      const response = await cartService.removeFromCart(productId);
      return { productId, ...response };
    } catch (error) {
      // If item not found, it might already be removed - just sync the state
      if (error.message?.includes('not found') || error.response?.status === 404) {
        return { productId, cartTotal: 0, cartCount: 0, items: [] };
      }
      return rejectWithValue(error.response?.data || error.message);
    }
  }
);

export const clearCart = createAsyncThunk(
  'cart/clearCart',
  async (_, { rejectWithValue }) => {
    try {
      const response = await cartService.clearCart();
      return response;
    } catch (error) {
      return rejectWithValue(error.response?.data || error.message);
    }
  }
);

export const syncLocalCart = createAsyncThunk(
  'cart/syncLocalCart',
  async (localItems, { rejectWithValue }) => {
    try {
      const response = await cartService.mergeLocalCartWithDatabase?.(localItems) 
        || await cartService.getCart();
      return response;
    } catch (error) {
      return rejectWithValue(error.response?.data || error.message);
    }
  }
);

const initialState = {
  items: [],
  cartTotal: 0,
  cartCount: 0,
  isLoading: false,
  isOptimisticLoading: false,
  dbCartLoaded: false,
  error: null,
  lastUpdated: null,
  pendingOperations: {}, // Track pending async operations
  cache: {
    data: null,
    timestamp: null,
    etag: null
  }
};

const cartSlice = createSlice({
  name: 'cart',
  initialState,
  reducers: {
    // Optimistic updates for immediate UI feedback
    addToCartOptimistic: (state, action) => {
      const { product, quantity = 1, variantIndex } = action.payload;
      const existingItemIndex = state.items.findIndex(item => item.productId === product._id);
      const optimisticPrice = (Number.isInteger(variantIndex) && product.variants?.[variantIndex]?.price)
        ? product.variants[variantIndex].price
        : product.price;
      
      if (existingItemIndex >= 0) {
        // Update existing item
        state.items[existingItemIndex].quantity += quantity;
        state.items[existingItemIndex].isOptimistic = true;
        // Update totals using the existing item's price
        state.cartCount += quantity;
        state.cartTotal += (state.items[existingItemIndex].price * quantity);
      } else {
        // Add new item
        const optimisticItem = {
          id: `temp_${Date.now()}`,
          productId: product._id,
          name: product.name,
          price: optimisticPrice,
          image: product.images?.[0] || product.image,
          quantity,
          addedAt: new Date().toISOString(),
          productDetails: { ...product, variantIndex },
          isOptimistic: true
        };
        state.items.push(optimisticItem);
        // Update totals for new item
        state.cartCount += quantity;
        state.cartTotal += (optimisticPrice * quantity);
      }
      
<<<<<<< HEAD
=======
      // Update totals optimistically
      state.cartCount += quantity;
      const price = parseFloat(product.price) || 0;
      state.cartTotal += (price * quantity);
>>>>>>> fa83a230
      state.isOptimisticLoading = true;
    },

    updateQuantityOptimistic: (state, action) => {
      const { productId, quantity } = action.payload;
      const itemIndex = state.items.findIndex(item => item.productId === productId);
      
      if (itemIndex >= 0) {
        const oldQuantity = state.items[itemIndex].quantity;
        const itemPrice = parseFloat(state.items[itemIndex].productDetails?.price || state.items[itemIndex].price) || 0;
        const priceDiff = (quantity - oldQuantity) * itemPrice;
        
        if (quantity === 0) {
          // Remove item
          state.cartTotal -= (itemPrice * oldQuantity);
          state.cartCount -= oldQuantity;
          state.items.splice(itemIndex, 1);
        } else {
          // Update quantity
          state.items[itemIndex].quantity = quantity;
          state.items[itemIndex].isOptimistic = true;
          state.cartTotal += priceDiff;
          state.cartCount += (quantity - oldQuantity);
        }
      }
      state.isOptimisticLoading = true;
    },

    removeFromCartOptimistic: (state, action) => {
      const productId = action.payload;
      const itemIndex = state.items.findIndex(item => item.productId === productId);
      
      if (itemIndex >= 0) {
        const item = state.items[itemIndex];
        const itemPrice = parseFloat(item.productDetails?.price || item.price) || 0;
        state.cartTotal -= (itemPrice * item.quantity);
        state.cartCount -= item.quantity;
        state.items.splice(itemIndex, 1);
      }
      state.isOptimisticLoading = true;
    },

    clearError: (state) => {
      state.error = null;
    },

    // Cache management
    setCacheData: (state, action) => {
      state.cache = action.payload;
    },

    loadFromCache: (state, action) => {
      const { items, cartTotal, cartCount } = action.payload;
      state.items = items;
      state.cartTotal = cartTotal;
      state.cartCount = cartCount;
      state.dbCartLoaded = true;
    },

    // Local storage sync
    loadFromLocalStorage: (state, action) => {
      const localItems = action.payload;
      state.items = localItems;
      state.cartCount = localItems.reduce((total, item) => total + item.quantity, 0);
      state.cartTotal = localItems.reduce((total, item) => {
        const price = parseFloat(item.productDetails?.price || item.price) || 0;
        return total + (price * item.quantity);
      }, 0);
    },

    clearLocalOptimisticUpdates: (state) => {
      state.isOptimisticLoading = false;
      // Remove optimistic flags from items
      state.items.forEach(item => {
        delete item.isOptimistic;
      });
    },

    // Error handling for optimistic updates
    revertOptimisticUpdate: (state, action) => {
      const { productId, originalState } = action.payload;
      
      if (originalState) {
        // Revert to previous state
        state.items = originalState.items;
        state.cartTotal = originalState.cartTotal;
        state.cartCount = originalState.cartCount;
      }
      
      state.isOptimisticLoading = false;
    }
  },
  extraReducers: (builder) => {
    builder
      // Fetch Cart
      .addCase(fetchCart.pending, (state) => {
        state.isLoading = true;
        state.error = null;
      })
      .addCase(fetchCart.fulfilled, (state, action) => {
        state.isLoading = false;
        state.dbCartLoaded = true;
        state.error = null;
        state.lastUpdated = Date.now();
        
        const { items, cartTotal, cartCount } = action.payload;
        
        // Convert database format to Redux format
        state.items = items.map(item => ({
          id: item._id,
          productId: item.productId,
          name: item.productDetails.name,
          price: item.productDetails.price,
          image: item.productDetails.image,
          quantity: item.quantity,
          addedAt: item.addedAt,
          productDetails: item.productDetails
        }));
        
        state.cartTotal = cartTotal;
        state.cartCount = cartCount;
        
        // Cache the data
        const cacheData = {
          data: { items: state.items, cartTotal, cartCount },
          timestamp: Date.now(),
          etag: action.meta?.response?.headers?.etag
        };
        state.cache = cacheData;
      })
      .addCase(fetchCart.rejected, (state, action) => {
        state.isLoading = false;
        state.error = action.payload;
      })

      // Add to Cart
      .addCase(addToCart.pending, (state, action) => {
        const { product, quantity } = action.meta.arg;
        // Set pending operation
        state.pendingOperations[product._id] = 'adding';
        
        // Apply optimistic update if not already applied
        if (!state.isOptimisticLoading) {
          cartSlice.caseReducers.addToCartOptimistic(state, { payload: { product, quantity } });
        }
      })
      .addCase(addToCart.fulfilled, (state, action) => {
        const { item, items, cartTotal, cartCount, optimisticId, productId } = action.payload;

        // Remove pending operation (prefer item.productId if available, else fallback to provided productId)
        const pid = item?.productId || productId;
        if (pid) {
          delete state.pendingOperations[pid];
        }

        // Remove optimistic placeholder if present
        if (optimisticId) {
          const optimisticIndex = state.items.findIndex(i => i.id === optimisticId);
          if (optimisticIndex >= 0) {
            state.items.splice(optimisticIndex, 1);
          }
        }

        // If server returned full cart but not a single item, replace state from server payload
        if (!item && Array.isArray(items)) {
          state.items = items.map(srvItem => ({
            id: srvItem._id,
            productId: srvItem.productId,
            name: srvItem.productDetails.name,
            price: srvItem.productDetails.price,
            image: srvItem.productDetails.image,
            quantity: srvItem.quantity,
            addedAt: srvItem.addedAt,
            productDetails: srvItem.productDetails
          }));
          state.cartTotal = cartTotal;
          state.cartCount = cartCount;
          state.isOptimisticLoading = false;
          state.lastUpdated = Date.now();
          return;
        }

        // Otherwise, merge/update the single returned item
        if (item) {
          const existingIndex = state.items.findIndex(i => i.productId === item.productId);
          const realItem = {
            id: item._id,
            productId: item.productId,
            name: item.productDetails.name,
            price: item.productDetails.price,
            image: item.productDetails.image,
            quantity: item.quantity,
            addedAt: item.addedAt,
            productDetails: item.productDetails
          };

          if (existingIndex >= 0) {
            state.items[existingIndex] = realItem;
          } else {
            state.items.push(realItem);
          }
        }

        // Update totals with server values
        state.cartTotal = cartTotal;
        state.cartCount = cartCount;
        state.isOptimisticLoading = false;
        state.lastUpdated = Date.now();
      })
      .addCase(addToCart.rejected, (state, action) => {
        const { productId } = action.payload;
        
        // Remove pending operation
        delete state.pendingOperations[productId];
        
        // Revert optimistic update
        state.isOptimisticLoading = false;
        state.error = action.payload.error;
        
        // Remove optimistic item if it exists
        const optimisticIndex = state.items.findIndex(i => i.productId === productId && i.isOptimistic);
        if (optimisticIndex >= 0) {
          const item = state.items[optimisticIndex];
          const itemPrice = parseFloat(item.productDetails?.price || item.price) || 0;
          state.cartTotal -= (itemPrice * item.quantity);
          state.cartCount -= item.quantity;
          state.items.splice(optimisticIndex, 1);
        }
      })

      // Update Quantity
      .addCase(updateCartQuantity.pending, (state, action) => {
        const { productId } = action.meta.arg;
        state.pendingOperations[productId] = 'updating';
      })
      .addCase(updateCartQuantity.fulfilled, (state, action) => {
        const { productId, quantity, cartTotal, cartCount, isRemoved } = action.payload;
        
        delete state.pendingOperations[productId];
        
        if (quantity === 0 || isRemoved) {
          // Remove item
          const itemIndex = state.items.findIndex(item => item.productId === productId);
          if (itemIndex >= 0) {
            state.items.splice(itemIndex, 1);
          }
        } else {
          // Update quantity
          const itemIndex = state.items.findIndex(item => item.productId === productId);
          if (itemIndex >= 0) {
            state.items[itemIndex].quantity = quantity;
            delete state.items[itemIndex].isOptimistic;
          }
        }
        
        state.cartTotal = cartTotal || 0;
        state.cartCount = cartCount || 0;
        state.isOptimisticLoading = false;
        state.lastUpdated = Date.now();
      })
      .addCase(updateCartQuantity.rejected, (state, action) => {
        const { productId } = action.meta.arg;
        delete state.pendingOperations[productId];
        state.error = action.payload;
        state.isOptimisticLoading = false;
      })

      // Remove from Cart
      .addCase(removeFromCart.pending, (state, action) => {
        const productId = action.meta.arg;
        state.pendingOperations[productId] = 'removing';
      })
      .addCase(removeFromCart.fulfilled, (state, action) => {
        const { productId, cartTotal, cartCount } = action.payload;
        
        delete state.pendingOperations[productId];
        
        const itemIndex = state.items.findIndex(item => item.productId === productId);
        if (itemIndex >= 0) {
          state.items.splice(itemIndex, 1);
        }
        
        state.cartTotal = cartTotal;
        state.cartCount = cartCount;
        state.lastUpdated = Date.now();
      })
      .addCase(removeFromCart.rejected, (state, action) => {
        const productId = action.meta.arg;
        delete state.pendingOperations[productId];
        state.error = action.payload;
      })

      // Clear Cart
      .addCase(clearCart.fulfilled, (state) => {
        state.items = [];
        state.cartTotal = 0;
        state.cartCount = 0;
        state.lastUpdated = Date.now();
      })

      // Sync Local Cart
      .addCase(syncLocalCart.fulfilled, (state, action) => {
        const { items, cartTotal, cartCount } = action.payload;
        
        state.items = items.map(item => ({
          id: item._id,
          productId: item.productId,
          name: item.productDetails.name,
          price: item.productDetails.price,
          image: item.productDetails.image,
          quantity: item.quantity,
          addedAt: item.addedAt,
          productDetails: item.productDetails
        }));
        
        state.cartTotal = cartTotal;
        state.cartCount = cartCount;
        state.dbCartLoaded = true;
        state.lastUpdated = Date.now();
      });
  }
});

// Selectors
export const selectCartItems = (state) => state.cart.items;
export const selectCartTotal = (state) => state.cart.cartTotal;
export const selectCartCount = (state) => state.cart.cartCount;
export const selectCartLoading = (state) => state.cart.isLoading;
export const selectCartError = (state) => state.cart.error;
export const selectIsOptimisticLoading = (state) => state.cart.isOptimisticLoading;
export const selectDbCartLoaded = (state) => state.cart.dbCartLoaded;
export const selectPendingOperations = (state) => state.cart.pendingOperations;

// Helper selectors
export const selectItemQuantity = (state, productId) => {
  const item = state.cart.items.find(item => item.productId === productId);
  return item ? item.quantity : 0;
};

export const selectIsItemInCart = (state, productId) => {
  return state.cart.items.some(item => item.productId === productId);
};

export const selectCartItemByProductId = (state, productId) => {
  return state.cart.items.find(item => item.productId === productId);
};

export const {
  addToCartOptimistic,
  updateQuantityOptimistic,
  removeFromCartOptimistic,
  clearError,
  setCacheData,
  loadFromCache,
  loadFromLocalStorage,
  clearLocalOptimisticUpdates,
  revertOptimisticUpdate
} = cartSlice.actions;

export default cartSlice.reducer;<|MERGE_RESOLUTION|>--- conflicted
+++ resolved
@@ -66,7 +66,16 @@
       // Check if operation is already pending
       const state = getState();
       if (state.cart.pendingOperations[productId]) {
-        return rejectWithValue('Operation already in progress');
+        // Instead of rejecting (which surfaces as a cart error UI), we
+        // silently coalesce duplicate requests. If the desired quantity
+        // matches the optimistic quantity already applied, just exit early.
+        const existingItem = state.cart.items.find(i => i.productId === productId);
+        if (existingItem && existingItem.quantity === quantity) {
+          return { productId, quantity, cartTotal: state.cart.cartTotal, cartCount: state.cart.cartCount };
+        }
+        // Otherwise allow the request to proceed AFTER current finishes by short-circuiting.
+        // Returning a resolved lightweight payload keeps UI stable without flashing an error.
+        return { productId, quantity: existingItem?.quantity ?? 0, cartTotal: state.cart.cartTotal, cartCount: state.cart.cartCount };
       }
 
       if (quantity === 0) {
@@ -187,14 +196,7 @@
         state.cartCount += quantity;
         state.cartTotal += (optimisticPrice * quantity);
       }
-      
-<<<<<<< HEAD
-=======
-      // Update totals optimistically
-      state.cartCount += quantity;
-      const price = parseFloat(product.price) || 0;
-      state.cartTotal += (price * quantity);
->>>>>>> fa83a230
+      // NOTE: Removed duplicate total updates from conflicting branch.
       state.isOptimisticLoading = true;
     },
 
@@ -458,7 +460,10 @@
       .addCase(updateCartQuantity.rejected, (state, action) => {
         const { productId } = action.meta.arg;
         delete state.pendingOperations[productId];
-        state.error = action.payload;
+        // Suppress noisy duplicate-operation errors
+        if (action.payload !== 'Operation already in progress') {
+          state.error = action.payload;
+        }
         state.isOptimisticLoading = false;
       })
 
