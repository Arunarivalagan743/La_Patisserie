--- conflicted
+++ resolved
@@ -1,107 +1,45 @@
-import { configureStore } from '@reduxjs/toolkit';
+import { configureStore, combineReducers } from '@reduxjs/toolkit';
 import { persistStore, persistReducer } from 'redux-persist';
 import storage from 'redux-persist/lib/storage';
-import { combineReducers } from '@reduxjs/toolkit';
 import favoritesReducer from './favoritesSlice';
 import cartReducer from './cartSlice';
-<<<<<<< HEAD
 import productsReducer from './productsSlice';
-import authReducer from './authSlice';
-import userProfileReducer from './userProfileSlice';
-=======
 import userReducer from './userSlice';
->>>>>>> fa83a230
 import cartMiddleware from './cartMiddleware';
-import authMiddleware from './authMiddleware';
 
-
-// Persist configurations
+// Root persist config
 const persistConfig = {
   key: 'root',
   storage,
-  whitelist: ['auth', 'userProfile', 'cart', 'favorites'], // Persist these slices
-  blacklist: ['products'], // Don't persist products
+  whitelist: ['cart', 'favorites', 'user'],
+  blacklist: ['products'],
 };
 
-const authPersistConfig = {
-  key: 'auth',
-  storage,
-  whitelist: ['user', 'token', 'isAuthenticated'], // Only persist essential auth data
-};
+// Slice-level persist configs
+const cartPersistConfig = { key: 'cart', storage, whitelist: ['items', 'deliveryInfo'] };
+const favoritesPersistConfig = { key: 'favorites', storage, whitelist: ['items'] };
+const userPersistConfig = { key: 'user', storage, whitelist: ['user', 'token', 'isAuthenticated'] };
 
-const userProfilePersistConfig = {
-  key: 'userProfile',
-  storage,
-  whitelist: ['preferences', 'addresses'], // Persist preferences and addresses
-};
-
-const cartPersistConfig = {
-  key: 'cart',
-  storage,
-  whitelist: ['items', 'deliveryInfo'], // Persist cart items and delivery info
-};
-
-const favoritesPersistConfig = {
-  key: 'favorites',
-  storage,
-  whitelist: ['items'], // Persist favorite items
-};
-
-// Create persisted reducers
-const persistedAuthReducer = persistReducer(authPersistConfig, authReducer);
-const persistedUserProfileReducer = persistReducer(userProfilePersistConfig, userProfileReducer);
+// Persisted reducers
 const persistedCartReducer = persistReducer(cartPersistConfig, cartReducer);
 const persistedFavoritesReducer = persistReducer(favoritesPersistConfig, favoritesReducer);
+const persistedUserReducer = persistReducer(userPersistConfig, userReducer);
 
-// Root reducer
 const rootReducer = combineReducers({
-  auth: persistedAuthReducer,
-  userProfile: persistedUserProfileReducer,
+  user: persistedUserReducer,
   favorites: persistedFavoritesReducer,
   cart: persistedCartReducer,
-  products: productsReducer, // Don't persist products as they change frequently
+  products: productsReducer,
 });
 
-// Create persisted root reducer
 const persistedRootReducer = persistReducer(persistConfig, rootReducer);
 
 export const store = configureStore({
-<<<<<<< HEAD
   reducer: persistedRootReducer,
-=======
-  reducer: {
-    favorites: favoritesReducer,
-    cart: cartReducer,
-    user: userReducer,
-    // Add other reducers here as needed
-  },
->>>>>>> fa83a230
-  // Enable Redux DevTools extension
   devTools: import.meta.env.MODE !== 'production',
+  // cartMiddleware is a listener middleware object; use its .middleware function
   middleware: (getDefaultMiddleware) =>
-    getDefaultMiddleware({
-      serializableCheck: {
-        // Ignore these action types for serializable check
-        ignoredActions: [
-          'persist/PERSIST',
-          'persist/REHYDRATE',
-          'persist/REGISTER',
-          'persist/PURGE',
-          'persist/FLUSH',
-          'persist/PAUSE',
-        ],
-        // Ignore these field paths in all actions
-        ignoredActionsPaths: ['meta.arg', 'payload.timestamp', 'register'],
-        // Ignore these paths in the state
-        ignoredPaths: [
-          'cart.cache.timestamp', 
-          'cart.lastUpdated',
-          '_persist'
-        ],
-      },
-    })
-    .prepend(cartMiddleware.middleware)
-    .prepend(authMiddleware.middleware),
+    getDefaultMiddleware({ serializableCheck: false }).concat(cartMiddleware.middleware),
 });
 
 export const persistor = persistStore(store);
