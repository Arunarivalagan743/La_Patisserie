--- conflicted
+++ resolved
@@ -1,10 +1,6 @@
 import { createContext, useState, useContext, useEffect } from 'react';
 import axios from 'axios';
-<<<<<<< HEAD
-import { useAuth } from '../../hooks/useAuth';
-=======
 import { useAuth } from '../AuthContext/AuthContextRedux';
->>>>>>> fa83a230
 
 const LocationContext = createContext();
 
