import React, { createContext, useState, useContext, useCallback, useRef } from 'react';
import axios from 'axios';
import axiosInstance from '../../utils/axiosConfig';
<<<<<<< HEAD
import { useAuth } from '../../hooks/useAuth';
=======
import { useAuth } from '../AuthContext/AuthContextRedux';
>>>>>>> fa83a230

const RecentlyViewedContext = createContext();

export const useRecentlyViewed = () => useContext(RecentlyViewedContext);

export const RecentlyViewedProvider = ({ children }) => {
  const [recentlyViewed, setRecentlyViewed] = useState([]);
  const [loading, setLoading] = useState(false);
  const [error, setError] = useState(null);
  const { user } = useAuth();
  
  const API_URL = import.meta.env.VITE_API_URL;

  // Validate MongoDB ObjectId format
  const isValidObjectId = (id) => {
    return /^[0-9a-fA-F]{24}$/.test(id);
  };

  // Cache management for recently viewed products
  const recentlyViewedCacheKey = useCallback(() => {
    return user ? `recently_viewed_${user.uid}` : null;
  }, [user]);
  
  const getFromCache = useCallback(() => {
    if (!user) return null;
    try {
      const cached = localStorage.getItem(recentlyViewedCacheKey());
      if (cached) {
        const parsed = JSON.parse(cached);
        // Check if cache is still valid (5 minutes)
        if (parsed.timestamp && Date.now() - parsed.timestamp < 5 * 60 * 1000) {
          return parsed.data;
        }
      }
    } catch (err) {
      console.error('Error reading from cache:', err);
    }
    return null;
  }, [user, recentlyViewedCacheKey]);
  
  const saveToCache = useCallback((data) => {
    if (!user) return;
    try {
      localStorage.setItem(recentlyViewedCacheKey(), JSON.stringify({
        data,
        timestamp: Date.now()
      }));
    } catch (err) {
      console.error('Error writing to cache:', err);
    }
  }, [user, recentlyViewedCacheKey]);

  // Throttling mechanism
  const lastTrackedRef = useRef({});
  const fetchPromiseRef = useRef(null);

  // Variables to hold functions that will be defined later
  const fetchRecentlyViewedRef = useRef(null);
  
  // Add a product to recently viewed (for authenticated users)
  const addToRecentlyViewed = useCallback(async (productId, productObj = null) => {
    // Only track for authenticated users
    if (!user) {
      return;
    }

    // Validate product ID format
    if (!productId || !isValidObjectId(productId)) {
      console.error('Invalid product ID format for recently viewed:', productId);
      return;
    }
    
    // Throttle API calls - only track each product once every 5 minutes
    const now = Date.now();
    const lastTracked = lastTrackedRef.current[productId] || 0;
    if (now - lastTracked < 5 * 60 * 1000) {
      console.log('Skipping recently viewed tracking (throttled):', productId);
      return;
    }
    
    // Update tracking timestamp
    lastTrackedRef.current[productId] = now;
    try {
      // Get auth token
      const { getAuth } = await import('firebase/auth');
      const auth = getAuth();
      
      // Check if user is still authenticated
      if (!auth.currentUser) {
        console.warn('User is not authenticated, cannot add to recently viewed');
        return;
      }
      
      const idToken = await auth.currentUser.getIdToken(true);

      if (productObj) {
        const entry = {
          productId: productObj,
          viewedAt: new Date().toISOString()
        };

        let updatedList = null;
        setRecentlyViewed(prev => {
          const filtered = prev.filter(item =>
            item.productId && item.productId._id !== productId
          );

          const next = [entry, ...filtered].slice(0, 3);
          updatedList = next;
          return next;
        });

        if (updatedList) {
          saveToCache(updatedList);
        }
      }

      // Send API request in the background
      // Use non-blocking call to prevent this from affecting the main UI
      axiosInstance.post(
        `${API_URL}/users/recently-viewed/${productId}`,
        {},
        {
          headers: { 
            Authorization: `Bearer ${idToken}`,
            'Content-Type': 'application/json'
          },
          timeout: 5000 // Short timeout for background operation
        }
      ).catch(err => {
        // Silently handle error - this is a non-critical operation
        console.error('Background operation failed (recently viewed):', err.message);
      });
      
    } catch (err) {
      console.error('Error adding to recently viewed:', err);
      // Don't set error state for authentication issues, just log them
      if (err.message && !err.message.includes('auth')) {
        setError(err.response?.data?.message || 'Failed to add to recently viewed');
      }
    }
  }, [API_URL, user, saveToCache, setError]);


  
  // Fetch user's recently viewed products with caching
  const fetchRecentlyViewed = useCallback(async (forceFresh = false) => {
    if (!user) {
      setRecentlyViewed([]);
      return [];
    }

    if (!forceFresh) {
      const cached = getFromCache();
      if (cached) {
        setRecentlyViewed(cached);
        return cached;
      }

      if (fetchPromiseRef.current) {
        return fetchPromiseRef.current;
      }
    }

    const requestPromise = (async () => {
      try {
        setLoading(true);
        setError(null);

        let idToken;
        try {
          const { getAuth } = await import('firebase/auth');
          const auth = getAuth();
  
          if (!auth.currentUser) {
            console.warn('User is not authenticated, cannot fetch recently viewed');
            setRecentlyViewed([]);
            return [];
          }
  
          idToken = await Promise.race([
            auth.currentUser.getIdToken(true),
            new Promise((_, reject) => setTimeout(() => reject(new Error('Auth token request timeout')), 5000))
          ]);
        } catch (authError) {
          console.error('Authentication error (non-critical):', authError.message);
          // Fallback to cached data if available
          const cached = getFromCache();
          if (cached) {
            setRecentlyViewed(cached);
            return cached;
          }
          setRecentlyViewed([]);
          return [];
        }

        const response = await axiosInstance.get(
          `${API_URL}/users/recently-viewed`,
          {
            headers: {
              Authorization: `Bearer ${idToken}`
            },
            validateStatus: status => (status >= 200 && status < 300) || status === 304,
            timeout: 5000 // Short timeout for background operation
          }
        );

        const viewedProducts = response.status === 304
          ? getFromCache() || []
          : response.data.recentlyViewed || [];
        setRecentlyViewed(viewedProducts);
        saveToCache(viewedProducts);
        return viewedProducts;
      } catch (err) {
        console.error('Error fetching recently viewed:', err);
        if (err.message && !err.message.includes('auth')) {
          setError(err.response?.data?.message || 'Failed to load recently viewed');
        }

        const cached = getFromCache();
        if (cached) {
          setRecentlyViewed(cached);
          return cached;
        }

        setRecentlyViewed([]);
        return [];
      } finally {
        if (fetchPromiseRef.current === requestPromise) {
          fetchPromiseRef.current = null;
        }
        setLoading(false);
      }
    })();

    fetchPromiseRef.current = requestPromise;
    return requestPromise;
  }, [API_URL, user, getFromCache, saveToCache, setRecentlyViewed, setLoading, setError]);

  // Store the fetchRecentlyViewed function in the ref so it can be called from addToRecentlyViewed
  React.useEffect(() => {
    fetchRecentlyViewedRef.current = fetchRecentlyViewed;
  }, [fetchRecentlyViewed]);

  // Get recently viewed products from same category as given product
  const getRecentlyViewedByCategory = useCallback(async (categoryId) => {
    // Use the function from the ref to avoid circular dependency
    const allRecentlyViewed = fetchRecentlyViewedRef.current ? 
      await fetchRecentlyViewedRef.current() : [];
    
    // Filter by category and exclude the current product
    return allRecentlyViewed.filter(item => 
      item.productId && 
      item.productId.category && 
      item.productId.category._id === categoryId
    );
  }, []);

  // Track product view - this is the main function to call when a product is viewed
  const trackProductView = useCallback(async (productId, productObj = null) => {
    if (!productId) return;
    
    // Add to recently viewed with immediate state update
    await addToRecentlyViewed(productId, productObj);
  }, [addToRecentlyViewed]);

  // Context value
  const value = {
    recentlyViewed,
    loading,
    error,
    fetchRecentlyViewed,
    addToRecentlyViewed,
    getRecentlyViewedByCategory,
    trackProductView
  };

  return (
    <RecentlyViewedContext.Provider value={value}>
      {children}
    </RecentlyViewedContext.Provider>
  );
};

export default RecentlyViewedContext;<|MERGE_RESOLUTION|>--- conflicted
+++ resolved
@@ -1,11 +1,7 @@
 import React, { createContext, useState, useContext, useCallback, useRef } from 'react';
 import axios from 'axios';
 import axiosInstance from '../../utils/axiosConfig';
-<<<<<<< HEAD
-import { useAuth } from '../../hooks/useAuth';
-=======
 import { useAuth } from '../AuthContext/AuthContextRedux';
->>>>>>> fa83a230
 
 const RecentlyViewedContext = createContext();
 
