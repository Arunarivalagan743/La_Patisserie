--- conflicted
+++ resolved
@@ -22,11 +22,11 @@
     "helmet": "^8.1.0",
     "mongoose": "^8.0.1",
     "morgan": "^1.10.0",
-<<<<<<< HEAD
+
     "sharp": "^0.34.4"
-=======
+    ,
     "nodemailer": "^7.0.6"
->>>>>>> 0fca3c2f
+
   },
   "devDependencies": {
     "nodemon": "^3.0.2"
